import warnings

warnings.filterwarnings("ignore")

import geopandas
import matplotlib as mpl
import matplotlib.pyplot as plt
from matplotlib_scalebar.scalebar import ScaleBar
import numpy as np
import pandas as pd
from pandas.plotting import radviz
import seaborn as sns
from upsetplot import UpSet, from_indicators

from tqdm.auto import tqdm

from ._utils import savefig
from .._utils import PATTERN_NAMES, PATTERN_COLORS, TENSOR_DIM_NAMES
from ..preprocessing import get_points
from ..tools._lp import lp_stats


@savefig
def qc_metrics(adata, fname=None):
    """
    Plot quality control metric distributions.

    Parameters
    ----------
    data : AnnData
        Spatial formatted AnnData
    fname : str, optional
        Save the figure to specified filename, by default None
    """
    color = "lightseagreen"

    fig, axs = plt.subplots(2, 3, figsize=(8, 5))

    kde_params = dict(color=color, shade=True, legend=False)

    with sns.axes_style("ticks"):
        sns.kdeplot(adata.obs["total_counts"], ax=axs[0][0], **kde_params)

        sns.distplot(
            adata.X.flatten() + 1,
            color=color,
            kde=False,
            hist_kws=dict(log=True),
            ax=axs[0][1],
        )

        sns.kdeplot(adata.obs["n_genes_by_counts"], ax=axs[0][2], **kde_params)

        sns.kdeplot(adata.obs["cell_area"], ax=axs[1][0], **kde_params)

        sns.kdeplot(adata.obs["cell_density"], ax=axs[1][1], **kde_params)

        dual_colors = sns.light_palette(color, n_colors=2, reverse=True)
        no_nucleus_count = (adata.obs["nucleus_shape"] == None).sum()
        pie_values = [adata.n_obs - no_nucleus_count, no_nucleus_count]
        pie_percents = np.array(pie_values) / adata.n_obs * 100
        pie_labels = [
            f"Yes\n{pie_values[0]} ({pie_percents[0]:.1f}%)",
            f"No\n{pie_values[1]} ({pie_percents[1]:.1f}%)",
        ]
        axs[1][2].pie(pie_values, labels=pie_labels, colors=dual_colors)
        pie_inner = plt.Circle((0, 0), 0.6, color="white")
        axs[1][2].add_artist(pie_inner)

        sns.despine()

    titles = [
        "Transcripts per Cell",
        "Transcripts per Gene",
        "Genes per Cell",
        "Cell Area",
        "Transcript Density",
        "Cell has Nucleus",
    ]
    xlabels = [
        "mRNA count",
        "Gene count",
        "Gene count",
        "Pixels",
        "Transcripts/pixel",
        "",
    ]

    for i, ax in enumerate(np.array(axs).reshape(-1)):
        #         ax.ticklabel_format(axis='y', style='sci', scilimits=(-2,2))
        ax.yaxis.set_major_formatter(mpl.ticker.FormatStrFormatter("%1.e"))
        ax.set_xlabel(xlabels[i], fontsize=12)
        ax.set_title(titles[i], fontsize=14)
        ax.grid(False)

    plt.tight_layout()


@savefig
def lp_dist(data, percentage=False, scale=1, fname=None):
    """Plot pattern combination frequencies as an UpSet plot.

    Parameters
    ----------
    data : AnnData
        Spatial formatted AnnData
    percentage : bool, optional
        If True, label each bar as a percentage else label as a count, by default False
    scale : int, optional
        scale > 1 scales the plot larger, scale < 1 scales. the plot smaller, by default 1
    fname : str, optional
        Save the figure to specified filename, by default None
    """
    sample_labels = []
    for p in PATTERN_NAMES:
        p_df = data.to_df(p).reset_index().melt(id_vars="cell")
        p_df = p_df[~p_df["value"].isna()]
        p_df = p_df.set_index(["cell", "gene"])
        sample_labels.append(p_df)

    sample_labels = pd.concat(sample_labels, axis=1) == 1
    sample_labels = sample_labels == 1
    sample_labels.columns = PATTERN_NAMES

    # Drop unlabeled samples
    # sample_labels = sample_labels[sample_labels.sum(axis=1) > 0]

    # Sort by degree, then pattern name
    sample_labels["degree"] = -sample_labels[PATTERN_NAMES].sum(axis=1)
    sample_labels = (
        sample_labels.reset_index()
        .sort_values(["degree"] + PATTERN_NAMES, ascending=False)
        .drop("degree", axis=1)
    )

    upset = UpSet(
        from_indicators(PATTERN_NAMES, data=sample_labels),
        element_size=scale * 40,
        min_subset_size=sample_labels.shape[0] * 0.001,
        facecolor="lightgray",
        sort_by=None,
        show_counts=(not percentage),
        show_percentages=percentage,
    )

    for p, color in zip(PATTERN_NAMES, PATTERN_COLORS):
        if sample_labels[p].sum() > 0:
            upset.style_subsets(present=p, max_degree=1, facecolor=color)

    upset.plot()
    plt.suptitle(f"Localization Patterns\n{data.n_obs} cells, {data.n_vars} genes")


@savefig
def lp_gene_dist(data, fname=None):
    """Plot the cell fraction distribution of each pattern as a density plot.

    Parameters
    ----------
    data : AnnData
        Spatial formatted AnnData
    fname : str, optional
        Save the figure to specified filename, by default None
    """
    lp_stats(data)

    col_names = [f"{p}_fraction" for p in PATTERN_NAMES]
    gene_frac = data.var[col_names]
    gene_frac.columns = PATTERN_NAMES
    # Plot frequency distributions
    sns.displot(
        data=gene_frac,
        kind="kde",
        multiple="layer",
        height=3,
        palette=PATTERN_COLORS,
    )
    plt.xlim(0, 1)
    sns.despine()


@savefig
def lp_genes(
    data,
    kind="scatter",
    hue="Pattern",
    sizes=(2, 100),
    gridsize=20,
    random_state=4,
    ax=None,
    fname=None,
    **kwargs,
):
    """
    Plot the pattern distribution of each gene in a RadViz plot. RadViz projects
    an N-dimensional data set into a 2D space where the influence of each dimension
    can be interpreted as a balance between the influence of all dimensions.

    Parameters
    ----------
    data : AnnData
        Spatial formatted AnnData
    kind : str
        'Scatter' for scatter plot, 'hex' for hex plot, default "scatter"
    hue : str
        Name of columns in data.obs to color points, default "Pattern"
    sizes : tuple
        Minimum and maximum point size to scale points, default (2, 100)
    gridsize : int
        Number of hex bins along each axis, default 20
    fname : str, optional
        Save the figure to specified filename, by default None
    **kwargs
        Options to pass to matplotlib plotting method.
    """
    lp_stats(data)

    palette = dict(zip(PATTERN_NAMES, PATTERN_COLORS))

    # RADVIZ plot
    if not ax:
        figsize = (6, 6)
        fig = plt.figure(figsize=figsize)

    # Use Plot the "circular" axis and labels, hide points
    # TODO move "pattern" computation to lp_stats
    col_names = [f"{p}_fraction" for p in PATTERN_NAMES]
    gene_frac = data.var[col_names]
    gene_frac.columns = PATTERN_NAMES
    gene_frac["Pattern"] = gene_frac.idxmax(axis=1)
    gene_frac_copy = gene_frac.copy()
    gene_frac_copy["Pattern"] = ""

    if hue and hue != "Pattern":
        gene_frac = gene_frac.join(data.var[hue])

    if not ax:
        ax = radviz(gene_frac_copy, "Pattern", s=0)
    else:
        radviz(gene_frac_copy, "Pattern", s=0, ax=ax)
    del gene_frac_copy
    ax.get_legend().remove()
    circle = plt.Circle((0, 0), radius=1, color="black", fill=False)
    ax.add_patch(circle)

    # Hide 2D axes
    ax.axis(False)

    # Get points
    pts = []
    for c in ax.collections:
        pts.extend(c.get_offsets().data)

    pts = np.array(pts).reshape(-1, 2)
    xy = pd.DataFrame(pts, index=gene_frac.index)
    xy["Pattern"] = gene_frac["Pattern"]

    # Plot points as scatter or hex
    if kind == "scatter":

        del ax.collections[0]

        # Scale point size by max
        xy["Fraction of cells"] = gene_frac.iloc[:, :5].max(axis=1)

        # Plot points
        sns.scatterplot(
            data=xy.sample(frac=1, random_state=random_state),
            x=0,
            y=1,
            size="Fraction of cells",
            hue=hue,
            sizes=sizes,
            linewidth=0,
            palette=palette,
            ax=ax,
            **kwargs,
        )
        plt.legend(bbox_to_anchor=(1.05, 0.5), loc="center left", frameon=False)

    elif kind == "hex":
        # Hexbin
        xy.plot.hexbin(
            x=0,
            y=1,
            gridsize=gridsize,
            extent=(-1, 1, -1, 1),
            cmap=sns.light_palette("lightseagreen", as_cmap=True),
            mincnt=1,
            colorbar=False,
            ax=ax,
            **kwargs,
        )
        # [left, bottom, width, height]
        plt.colorbar(
            ax.collections[-1], cax=fig.add_axes([1, 0.4, 0.05, 0.3]), label="genes"
        )


@savefig
def lp_diff(data, phenotype, fname=None):
    """Visualize gene pattern frequencies between groups of cells by plotting
    log2 fold change and -log10p, similar to volcano plot. Run after `bento.tl.lp_diff()`

    Parameters
    ----------
    data : AnnData
        Spatial formatted AnnData
    phenotype : str
        Variable used to group cells when calling `bento.tl.lp_diff()`.
    fname : str, optional
        Save the figure to specified filename, by default None
    """
    diff_stats = data.uns[f"diff_{phenotype}"]

    g = sns.relplot(
        data=diff_stats,
        x=f"log2fc",
        y="-log10padj",
        size=4,
        hue="pattern",
        col="phenotype",
        col_wrap=3,
        height=2.5,
        palette="tab10",
        s=20,
        linewidth=0,
    )

    for ax in g.axes:
        ax.axvline(0, lw=0.5, c="grey")  # -log2fc = 0
        ax.axvline(-2, lw=1, c="pink", ls="dotted")  # log2fc = -2
        ax.axvline(2, lw=1, c="pink", ls="dotted")  # log2fc = 2
        ax.axhline(
            -np.log10(0.05), c="pink", ls="dotted", zorder=0
        )  # line where FDR = 0.05
        sns.despine()

    return g


@savefig
def cellplot(
    adata,
    hue=None,
    kind="hist",
    col="batch",
    legend=True,
    palette=None,
    hue_order=None,
    hue_norm=None,
    col_wrap=None,
    col_order=None,
    shape_names=["cell_shape", "nucleus_shape"],
    dx=0.1,
    units="um",
    height=6,
    facet_kws=None,
    fname=None,
    **kwargs,
):
    # Get points
    points = get_points(adata, asgeo=False)

    # Add all shape_names if None
    if shape_names == None:
        shape_names = adata.obs.columns[adata.obs.columns.str.endswith("_shape")]

    # Convert shape_names to list
    shape_names = [shape_names] if isinstance(shape_names, str) else shape_names

    # Get obs attributes starting with shapes
    obs_attrs = list(shape_names)

    # Include col if exists
    if col and (col == "cell" or (col in adata.obs.columns and col in points.columns)):
        obs_attrs.append(col)
    else:
        col = None

    obs_attrs = list(set(obs_attrs))

    # Get shapes
    shapes = adata.obs.reset_index()[obs_attrs]

    if col:
        # Make sure col is same type across points and shapes
        if points[col].dtype != shapes[col].dtype:
            points[col] = points[col].astype(str)
            shapes[col] = shapes[col].astype(str)

        # Subset to specified col values only; less filtering = faster plotting
        if col_order:
            points = points[points[col].isin(col_order)]
            shapes = shapes[shapes[col].isin(col_order)]

    # Remove unused categories in points
    if col or hue:
        for cat in points.columns:
            points[cat] = (
                points[cat].cat.remove_unused_categories()
                if points[cat].dtype == "category"
                else points[cat]
            )

    # Convert shapes to GeoDataFrames AFTER filtering
    shapes = geopandas.GeoDataFrame(shapes, geometry="cell_shape")

    # Get updated
    kws = dict(sharex=False, sharey=False)
    if isinstance(facet_kws, dict):
        kws.update(facet_kws)

    # https://stackoverflow.com/questions/32633322/changing-aspect-ratio-of-subplots-in-matplotlib
    g = sns.FacetGrid(
        points,
        col=col,
        hue=hue,
        legend_out=legend,
        palette=palette,
        hue_order=hue_order,
        col_wrap=col_wrap,
        col_order=col_order,
        height=height,
        aspect=1,
        margin_titles=False,
        **kws,
    )

<<<<<<< HEAD
    def hexbin(data, x, y, **kwargs):
        xmax = data[x].max()
        xmin = data[x].min()
        ymax = data[y].max()
        ymin = data[y].min()
        dx = xmax - xmin
        dy = ymax - ymin
        nx = kwargs['gridsize']
        ny = int((dy/dx) * nx)
        kwargs['gridsize'] = (nx, ny)
        plt.hexbin(data[x], data[y], extent=(xmin, xmax, ymin, ymax), **kwargs)
    
=======
>>>>>>> 9b078fa9
    if kind == "scatter":
        scatter_kws = dict(linewidth=0, s=5)
        scatter_kws.update(**kwargs)
        g.map_dataframe(sns.scatterplot, x="x", y="y", **scatter_kws)
    elif kind == "hist":
        hist_kws = dict(cmap="viridis", binwidth=15)
        hist_kws.update(**kwargs)
        g.map_dataframe(sns.histplot, x="x", y="y", **hist_kws)
    elif kind == "hex":
        hex_kws = dict(cmap="viridis", mincnt=1, linewidth=0, gridsize=100)
        hex_kws.update(**kwargs)
        g.map_dataframe(plt.hexbin, x="x", y="y", **hex_kws)

    if shapes.shape[0] > 0:
        if col:
            shapes = shapes.groupby(col)

            # Get max ax radius across groups
            ax_radii = []
            for k, ax in g.axes_dict.items():
                s = shapes.get_group(k)
                # Determine fixed radius of each subplot
                cell_bounds = s.bounds
                cell_maxw = cell_bounds["maxx"].max() - cell_bounds["minx"].min()
                cell_maxh = cell_bounds["maxy"].max() - cell_bounds["miny"].min()
                ax_radius = 1.1 * (max(cell_maxw, cell_maxh) / 2)
                ax_radii.append(ax_radius)

            ax_radius = max(ax_radii)

            for k, ax in tqdm(g.axes_dict.items()):
                s = shapes.get_group(k)
                shape_subplot(s, shape_names, dx, units, ax_radius=ax_radius, ax=ax)

        else:
            shape_subplot(shapes, shape_names, dx, units, ax=g.ax)

    if legend:
        g.add_legend()

    g.set_titles(template="")

    # box_aspect for Axes, aspect for data
    g.set(
        xticks=[],
        yticks=[],
        xlabel=None,
        ylabel=None,
        xmargin=0,
        ymargin=0,
        facecolor="black",
        box_aspect=1,
        aspect=1,
    )
    g.tight_layout()


def shape_subplot(data, shape_names, dx, units, ax, ax_radius=None):
    # Gather all shapes and plot
    all_shapes = geopandas.GeoSeries(data[shape_names].values.flatten())
    all_shapes.plot(
        color=(0, 0, 0, 0), edgecolor=(1, 1, 1, 0.8), lw=1, aspect=None, ax=ax
    )

    # Set axes boundaries to be square; make sure size of cells are relative to one another
    if ax_radius:
        s_bound = data.bounds
        centerx = np.mean([s_bound["minx"].min(), s_bound["maxx"].max()])
        centery = np.mean([s_bound["miny"].min(), s_bound["maxy"].max()])
        ax.set_xlim(centerx - ax_radius, centerx + ax_radius)
        ax.set_ylim(centery - ax_radius, centery + ax_radius)

    for spine in ax.spines.values():
        spine.set(edgecolor="white", linewidth=1)

    # Create scale bar
    scalebar = ScaleBar(
        dx, units, location="lower right", color="white", box_alpha=0, scale_loc="top"
    )
    ax.add_artist(scalebar)


def sig_samples(data, n=5, col_wrap=2):
    for f in data.uns["tensor_loadings"][TENSOR_DIM_NAMES[0]]:
        top_genes = (
            data.uns["tensor_loadings"]["genes"]
            .sort_values(f, ascending=False)
            .index.tolist()[:n]
        )

        top_cells = (
            data.uns["tensor_loadings"]["cells"]
            .sort_values(f, ascending=False)
            .index.tolist()[:n]
        )

        cellplot(
            data[top_cells, top_genes],
            kind="scatter",
            hue="gene",
            col="cell",
            col_wrap=col_wrap,
            height=2,
        )
        # plt.suptitle(f)<|MERGE_RESOLUTION|>--- conflicted
+++ resolved
@@ -427,21 +427,6 @@
         **kws,
     )
 
-<<<<<<< HEAD
-    def hexbin(data, x, y, **kwargs):
-        xmax = data[x].max()
-        xmin = data[x].min()
-        ymax = data[y].max()
-        ymin = data[y].min()
-        dx = xmax - xmin
-        dy = ymax - ymin
-        nx = kwargs['gridsize']
-        ny = int((dy/dx) * nx)
-        kwargs['gridsize'] = (nx, ny)
-        plt.hexbin(data[x], data[y], extent=(xmin, xmax, ymin, ymax), **kwargs)
-    
-=======
->>>>>>> 9b078fa9
     if kind == "scatter":
         scatter_kws = dict(linewidth=0, s=5)
         scatter_kws.update(**kwargs)
