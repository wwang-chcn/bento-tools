--- conflicted
+++ resolved
@@ -6,52 +6,7 @@
 from ..preprocessing import get_points
 from sklearn.neighbors import NearestNeighbors
 
-# Step 1: count_neighbors()
-# Step 2: get_clq()
-
-
-def count_neighbors(points_df, n_neighbors, agg=True):
-    """Build nearest neighbor index for points.
-
-    Parameters
-    ----------
-    points_df : pd.DataFrame
-        Points dataframe. Must have columns "x", "y", and "gene".
-    n_neighbors : int
-        Number of nearest neighbors to consider.
-    agg : bool
-        Whether to aggregate nearest neighbors at the gene-level. Default True.
-    Returns
-    -------
-    list or dict of dicts
-        If agg='point', returns a list of dicts, one for each point. Dict keys are gene names, values are counts.
-        If agg='gene', returns a DataFrame with columns "gene", "neighbor", and "count".
-    """
-    # Build knn index
-    neighbor_index = (
-        NearestNeighbors(n_neighbors=n_neighbors)
-        .fit(points_df[["x", "y"]].values)
-        .kneighbors(points_df[["x", "y"]].values, return_distance=False)
-    )
-    point_labels = points_df["gene"].values
-
-    # Get gene-level neighbor counts for each gene
-    if agg is True:
-        source_genes, source_indices = np.unique(point_labels, return_index=True)
-
-        gene_index = []
-
-        for g, gi in zip(source_genes, source_indices):
-            # First get all points for this gene
-            g_neighbors = np.unique(neighbor_index[gi].flatten())
-              # get unique neighbor points
-            g_neighbors = point_labels[g_neighbors]  # Get point gene names
-            neighbor_names, neighbor_counts = np.unique(
-                g_neighbors, return_counts=True
-            )  # aggregate neighbor gene counts
-
-            for neighbor, count in zip(neighbor_names, neighbor_counts):
-                gene_index.append([g, neighbor, count])
+from ..preprocessing import get_points
 
         gene_index = pd.DataFrame(gene_index, columns=["gene", "neighbor", "count"])
         return gene_index
@@ -64,9 +19,10 @@
             point_index.append(dict(zip(np.unique(row, return_counts=True))))
         return point_index
 
-
-def coloc_quotient(data, n_neighbors=20, min_count=20, chunksize=64, copy=False):
-    """Calculate pairwise gene colocalization quotient in each cell.
+def coloc_quotient(
+    data, n_neighbors=25, radius=None, min_count=20, batchsize=64, copy=False
+):
+    """Calculate pairwise gene colocalization quotient in each cell. Specify either n_neighbors or radius, for knn neighbors or radius neighbors.
 
     Parameters
     ----------
@@ -150,64 +106,68 @@
     # Cleanup gene categories
     valid_points["gene"] = valid_points["gene"].cat.remove_unused_categories()
 
-    neighbor_counts = count_neighbors(valid_points, n_neighbors, agg=True)
+    # Get neighbors within fixed outer_radius for every point
+    if n_neighbors:
+        nn = NearestNeighbors(n_neighbors=n_neighbors).fit(valid_points[["x", "y"]])
+        point_index = nn.kneighbors(valid_points[["x", "y"]], return_distance=False)
+    elif radius:
+        nn = NearestNeighbors(radius=radius).fit(valid_points[["x", "y"]])
+        point_index = nn.radius_neighbors(
+            valid_points[["x", "y"]], return_distance=False
+        )
 
-    clq_df = _clq(neighbor_counts, counts)
+    # Flatten adjacency list to pairs
+    source_index = []
+    neighbor_index = []
+    for source, neighbors in zip(range(valid_points.shape[0]), point_index):
+        source_index.extend([source] * len(neighbors))
+        neighbor_index.extend(neighbors)
+
+    source_index = np.array(source_index)
+    neighbor_index = np.array(neighbor_index)
+
+    # Remove self neighbors
+    is_self = source_index == neighbor_index
+    source_index = source_index[~is_self]
+    neighbor_index = neighbor_index[~is_self]
+
+    # Remove duplicate neighbors
+    _, is_uniq = np.unique(neighbor_index, return_index=True)
+    source_index = source_index[is_uniq]
+    neighbor_index = neighbor_index[is_uniq]
+
+    # Index to gene mapping; dict for fast lookup
+    index2gene = valid_points["gene"].reset_index(drop=True).to_dict()
+
+    # Map to genes
+    source2neighbor = np.array(
+        [[index2gene[i], index2gene[j]] for i, j in zip(source_index, neighbor_index)]
+    )
+    
+    # For each gene, count neighbors
+    obs_genes, obs_count = np.unique(source2neighbor, axis=0, return_counts=True)
+    
+    # TODO move to gene gene clq function
+    clq_df = pd.DataFrame(obs_genes, columns=["gene", "neighbor"])
+    clq_df["clq"] = (obs_count / counts.loc[clq_df["gene"]].values) / (
+        counts.loc[clq_df["neighbor"]].values / n_points
+    )
+
+    # global_clq()
 
     return clq_df
 
-
-def _clq(neighbor_counts, counts):
-    """
-    Compute the colocation quotient for each gene pair.
-
-    Parameters
-    ----------
-    neighbor_counts : pd.DataFrame
-        Dataframe with columns "gene", "neighbor", and "count".
-    counts : pd.Series
-        Series of raw gene counts.
-    """
-    clq_df = neighbor_counts.copy()
-    clq_df["clq"] = (clq_df["count"] / counts.loc[clq_df["gene"]].values) / (
-        counts.loc[clq_df["neighbor"]].values / counts.sum()
-    )
-
-<<<<<<< HEAD
-    return clq_df.drop('count', axis=1)
-
-
-def global_clq(neighbor_counts, counts):
-    gclq_df = neighbor_counts.copy()
-    gclq_df = gclq_df[gclq_df["gene"] == gclq_df["neighbor"]]
-    global_counts = counts.loc[gclq_df["gene"]].values
-    total_count = global_counts.sum()
-    gclq_df["gclq"] = (
-        gclq_df["gclq"].sum()
-        / (global_counts * ((global_counts - 1) / (total_count - 1))).sum()
-    )
-
+def global_clq():
+    global_clq = pd.DataFrame(obs_genes, columns=["gene", "neighbor"])
+    global_clq["gclq"] = obs_count
+    global_clq = global_clq[global_clq["gene"] == global_clq["neighbor"]]
+    global_counts = counts.loc[global_clq["gene"]].values
+    global_clq["gclq"] = global_clq["gclq"].sum() / (global_counts * ((global_counts - 1)/(n_points-1)))
+    
     return global_clq
 
 
-def local_clq(adata, gene_a, gene_b):
-    """
-    Compute local colocation quotients for every point between two genes across all cells. Note that this is not a symmetric function.
-    Parameters
-    ----------
-    gene_a : str
-        Gene name
-    gene_b : str
-        Gene name
-    Returns
-    -------
-    clq : float
-        Local colocation quotient for each point in gene_b
-    """
-    # Get points for cell
 
-    return
+def local_clq():
     # nai->b / nb (N - 1)
-=======
-    return clq_df
->>>>>>> 091617c9
+    